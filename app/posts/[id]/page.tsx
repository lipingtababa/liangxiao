import { getPostData, getAllPostIds, PostData } from '@/lib/posts'
import { format } from 'date-fns'
import { enUS } from 'date-fns/locale'
import Link from 'next/link'
import { Metadata } from 'next'
import MarkdownRenderer from '@/components/MarkdownRenderer'
import SocialShare from '@/components/SocialShare'
import ImageWithFallback from '@/components/ImageWithFallback'
import {
  generateArticleSchema,
  generateBreadcrumbSchema,
  processMetaDescription,
  generatePageUrl,
  siteConfig,
} from '@/lib/seo'
import Script from 'next/script'

export async function generateStaticParams() {
  const posts = getAllPostIds()
  return posts.map((post) => ({
    id: post.params.id,
  }))
}

export async function generateMetadata({ params }: { params: { id: string } }): Promise<Metadata> {
  const postData = getPostData(params.id)
  const description = processMetaDescription(postData.description, postData.content)
  const url = generatePageUrl(`/posts/${params.id}`)
  const imageUrl = postData.image
    ? `${siteConfig.url}${postData.image}`
    : `${siteConfig.url}${siteConfig.ogImage}`

  return {
    title: postData.title,
    description: description,
    keywords: postData.tags,
    authors: postData.author ? [{ name: postData.author }] : [{ name: siteConfig.author }],
    openGraph: {
      title: postData.title,
      description: description,
      type: 'article',
      publishedTime: postData.date,
      modifiedTime: postData.date,
      authors: postData.author ? [postData.author] : [siteConfig.author],
      tags: postData.tags,
      images: [
        {
          url: imageUrl,
          width: 1200,
          height: 630,
          alt: postData.title,
        },
      ],
      url: url,
      siteName: siteConfig.title,
      locale: siteConfig.locale,
    },
    twitter: {
      card: 'summary_large_image',
      title: postData.title,
      description: description,
      images: [imageUrl],
      site: siteConfig.twitter,
      creator: siteConfig.twitter,
    },
    alternates: {
      canonical: url,
    },
    robots: {
      index: true,
      follow: true,
      'max-image-preview': 'large',
      'max-snippet': -1,
      'max-video-preview': -1,
    },
  }
}

export default async function PostPage({ params }: { params: { id: string } }) {
  const postData = getPostData(params.id)

  // Generate structured data
  const articleSchema = generateArticleSchema({
    title: postData.title,
    description: processMetaDescription(postData.description, postData.content),
    author: postData.author,
    datePublished: postData.date,
    image: postData.image,
    url: generatePageUrl(`/posts/${params.id}`),
    keywords: postData.tags,
  })

  const breadcrumbSchema = generateBreadcrumbSchema([
    { name: 'Home', url: '/' },
    { name: 'Articles', url: '/posts' },
    { name: postData.title, url: `/posts/${params.id}` },
  ])

  return (
    <article className="min-h-screen bg-gray-50">
      <Script
        id="article-schema"
        type="application/ld+json"
        dangerouslySetInnerHTML={{ __html: JSON.stringify(articleSchema) }}
      />
      <Script
        id="breadcrumb-schema"
        type="application/ld+json"
        dangerouslySetInnerHTML={{ __html: JSON.stringify(breadcrumbSchema) }}
      />
      <div className="max-w-4xl mx-auto px-4 sm:px-6 lg:px-8 py-12">
        {/* Back button */}
        <Link
          href="/posts"
          className="inline-flex items-center text-blue-600 hover:text-blue-800 mb-8"
        >
          <svg className="w-5 h-5 mr-2" fill="none" stroke="currentColor" viewBox="0 0 24 24">
            <path
              strokeLinecap="round"
              strokeLinejoin="round"
              strokeWidth={2}
              d="M15 19l-7-7 7-7"
            />
          </svg>
          Back to Articles
        </Link>

        {/* Article header */}
        <header className="mb-8">
          <div className="flex items-center gap-4 mb-4">
            {postData.category && (
              <span className="inline-block px-3 py-1 text-sm font-medium text-blue-600 bg-blue-100 rounded-full">
                {postData.category}
              </span>
            )}
<<<<<<< HEAD
            {postData.date && (
              <time className="text-gray-500" dateTime={postData.date}>
                {(() => {
                  try {
                    const date = new Date(postData.date)
                    if (isNaN(date.getTime())) {
                      return postData.date // 返回原始字符串如果日期无效
                    }
                    return format(date, 'yyyy年MM月dd日', { locale: zhCN })
                  } catch {
                    return postData.date // 如果格式化失败，返回原始字符串
                  }
                })()}
              </time>
            )}
=======
            <time className="text-gray-500" dateTime={postData.date}>
              {format(new Date(postData.date), 'MMM dd, yyyy', { locale: enUS })}
            </time>
>>>>>>> 2e4ec7a3
          </div>

          <h1 className="text-4xl font-bold text-gray-900 mb-4">{postData.title}</h1>

          {postData.author && <p className="text-gray-600">By {postData.author}</p>}

          {postData.tags && postData.tags.length > 0 && (
            <div className="flex flex-wrap gap-2 mt-4">
              {postData.tags.map((tag: string) => (
                <span
                  key={tag}
                  className="text-sm px-3 py-1 text-gray-600 bg-gray-100 rounded-full"
                >
                  #{tag}
                </span>
              ))}
            </div>
          )}
        </header>

        {/* Cover image */}
        {postData.image && (
          <div className="mb-8">
            <ImageWithFallback
              src={postData.image}
              alt={postData.title}
              width={1200}
              height={630}
              className="w-full"
              priority
            />
          </div>
        )}

        {/* Article content */}
        <div className="bg-white rounded-lg shadow-sm p-8">
          <MarkdownRenderer content={postData.content || ''} />
        </div>

        {/* Social sharing */}
        <div className="mt-8 p-6 bg-white rounded-lg shadow-sm">
          <SocialShare
            title={postData.title}
            url={typeof window !== 'undefined' ? window.location.href : ''}
          />
        </div>

        {/* Original link */}
        {postData.originalUrl && (
          <div className="mt-4 p-4 bg-blue-50 rounded-lg">
            <p className="text-sm text-gray-600">
              Original article:
              <a
                href={postData.originalUrl}
                target="_blank"
                rel="noopener noreferrer"
                className="text-blue-600 hover:text-blue-800 underline ml-1"
              >
                {postData.originalUrl}
              </a>
            </p>
          </div>
        )}

        {/* Bottom navigation */}
        <div className="mt-12 pt-8 border-t border-gray-200">
          <Link
            href="/posts"
            className="inline-flex items-center text-blue-600 hover:text-blue-800"
          >
            <svg className="w-5 h-5 mr-2" fill="none" stroke="currentColor" viewBox="0 0 24 24">
              <path
                strokeLinecap="round"
                strokeLinejoin="round"
                strokeWidth={2}
                d="M15 19l-7-7 7-7"
              />
            </svg>
            Back to Articles
          </Link>
        </div>
      </div>
    </article>
  )
}<|MERGE_RESOLUTION|>--- conflicted
+++ resolved
@@ -133,7 +133,6 @@
                 {postData.category}
               </span>
             )}
-<<<<<<< HEAD
             {postData.date && (
               <time className="text-gray-500" dateTime={postData.date}>
                 {(() => {
@@ -149,11 +148,6 @@
                 })()}
               </time>
             )}
-=======
-            <time className="text-gray-500" dateTime={postData.date}>
-              {format(new Date(postData.date), 'MMM dd, yyyy', { locale: enUS })}
-            </time>
->>>>>>> 2e4ec7a3
           </div>
 
           <h1 className="text-4xl font-bold text-gray-900 mb-4">{postData.title}</h1>
