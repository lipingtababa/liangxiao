import Link from 'next/link'
import { format } from 'date-fns'
import { enUS } from 'date-fns/locale'

interface ArticleCardProps {
  id: string
  title: string
  date: string
  category: string
  tags?: string[]
  excerpt: string
  author?: string
}

export default function ArticleCard({
  id,
  title,
  date,
  category,
  tags = [],
  excerpt,
  author,
}: ArticleCardProps) {
  return (
    <article className="bg-white rounded-lg shadow-md hover:shadow-lg transition-shadow duration-300 overflow-hidden">
      <Link href={`/posts/${id}`} className="block p-6">
        <div className="flex items-center justify-between mb-2">
          <span className="inline-block px-3 py-1 text-sm font-medium text-blue-600 bg-blue-100 rounded-full">
            {category}
          </span>
          <time className="text-sm text-gray-500" dateTime={date}>
<<<<<<< HEAD
            {(() => {
              try {
                const dateObj = new Date(date)
                if (isNaN(dateObj.getTime())) {
                  return date // 返回原始字符串如果日期无效
                }
                return format(dateObj, 'yyyy年MM月dd日', { locale: zhCN })
              } catch {
                return date // 如果格式化失败，返回原始字符串
              }
            })()}
=======
            {format(new Date(date), 'MMM dd, yyyy', { locale: enUS })}
>>>>>>> 2e4ec7a3
          </time>
        </div>

        <h2 className="text-xl font-bold text-gray-900 mb-2 hover:text-blue-600 transition-colors">
          {title}
        </h2>

        <p className="text-gray-600 mb-4 line-clamp-3">{excerpt}</p>

        <div className="flex items-center justify-between">
          <div className="flex flex-wrap gap-2">
            {tags.slice(0, 3).map((tag) => (
              <span key={tag} className="text-xs px-2 py-1 text-gray-600 bg-gray-100 rounded">
                #{tag}
              </span>
            ))}
          </div>

          {author && <span className="text-sm text-gray-500">By {author}</span>}
        </div>
      </Link>
    </article>
  )
}<|MERGE_RESOLUTION|>--- conflicted
+++ resolved
@@ -29,21 +29,7 @@
             {category}
           </span>
           <time className="text-sm text-gray-500" dateTime={date}>
-<<<<<<< HEAD
-            {(() => {
-              try {
-                const dateObj = new Date(date)
-                if (isNaN(dateObj.getTime())) {
-                  return date // 返回原始字符串如果日期无效
-                }
-                return format(dateObj, 'yyyy年MM月dd日', { locale: zhCN })
-              } catch {
-                return date // 如果格式化失败，返回原始字符串
-              }
-            })()}
-=======
             {format(new Date(date), 'MMM dd, yyyy', { locale: enUS })}
->>>>>>> 2e4ec7a3
           </time>
         </div>
 
